--- conflicted
+++ resolved
@@ -1,4 +1,3 @@
-<<<<<<< HEAD
 /*
  * Licensed to the Apache Software Foundation (ASF) under one or more
  * contributor license agreements.  See the NOTICE file distributed with
@@ -53,97 +52,14 @@
         return new Object[]{arg0};
     }
 
-    public Map<String, String> getAttachments() {
-        Map<String, String> attachments = new HashMap<String, String>();
+    public Map<String, Object> getAttachments() {
+        Map<String, Object> attachments = new HashMap<String, Object>();
         attachments.put(PATH_KEY, "dubbo");
         attachments.put(GROUP_KEY, "dubbo");
         attachments.put(VERSION_KEY, "1.0.0");
         attachments.put(DUBBO_VERSION_KEY, "1.0.0");
         attachments.put(TOKEN_KEY, "sfag");
         attachments.put(TIMEOUT_KEY, "1000");
-        return attachments;
-    }
-
-    @Override
-    public void setAttachment(String key, String value) {
-
-    }
-
-    @Override
-    public void setAttachmentIfAbsent(String key, String value) {
-
-    }
-
-    public Invoker<?> getInvoker() {
-        return null;
-    }
-
-    public String getAttachment(String key) {
-        return getAttachments().get(key);
-    }
-
-    public String getAttachment(String key, String defaultValue) {
-        return getAttachments().get(key);
-    }
-
-}
-=======
-/*
- * Licensed to the Apache Software Foundation (ASF) under one or more
- * contributor license agreements.  See the NOTICE file distributed with
- * this work for additional information regarding copyright ownership.
- * The ASF licenses this file to You under the Apache License, Version 2.0
- * (the "License"); you may not use this file except in compliance with
- * the License.  You may obtain a copy of the License at
- *
- *     http://www.apache.org/licenses/LICENSE-2.0
- *
- * Unless required by applicable law or agreed to in writing, software
- * distributed under the License is distributed on an "AS IS" BASIS,
- * WITHOUT WARRANTIES OR CONDITIONS OF ANY KIND, either express or implied.
- * See the License for the specific language governing permissions and
- * limitations under the License.
- */
-package org.apache.dubbo.service;
-
-import org.apache.dubbo.common.Constants;
-import org.apache.dubbo.rpc.Invocation;
-import org.apache.dubbo.rpc.Invoker;
-
-import java.util.HashMap;
-import java.util.Map;
-
-/**
- * MockInvocation.java
- */
-public class MockInvocation implements Invocation {
-
-    private String arg0;
-
-    public MockInvocation(String arg0) {
-        this.arg0 = arg0;
-    }
-
-    public String getMethodName() {
-        return "echo";
-    }
-
-    public Class<?>[] getParameterTypes() {
-        return new Class[]{String.class};
-    }
-
-    public Object[] getArguments() {
-        return new Object[]{arg0};
-    }
-
-    public Map<String, Object> getAttachments() {
-        Map<String, Object> attachments = new HashMap<String, Object>();
-        attachments.put(Constants.PATH_KEY, "dubbo");
-        attachments.put(Constants.GROUP_KEY, "dubbo");
-        attachments.put(Constants.VERSION_KEY, "1.0.0");
-        attachments.put(Constants.DUBBO_VERSION_KEY, "1.0.0");
-        attachments.put(Constants.TOKEN_KEY, "sfag");
-        attachments.put(Constants.TIMEOUT_KEY, "1000");
         return attachments;
     }
 
@@ -184,5 +100,4 @@
         return getAttachments().get(key);
     }
 
-}
->>>>>>> 8e624056
+}