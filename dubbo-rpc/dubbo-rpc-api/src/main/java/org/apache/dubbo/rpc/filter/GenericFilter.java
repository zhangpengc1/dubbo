/*
 * Licensed to the Apache Software Foundation (ASF) under one or more
 * contributor license agreements.  See the NOTICE file distributed with
 * this work for additional information regarding copyright ownership.
 * The ASF licenses this file to You under the Apache License, Version 2.0
 * (the "License"); you may not use this file except in compliance with
 * the License.  You may obtain a copy of the License at
 *
 *     http://www.apache.org/licenses/LICENSE-2.0
 *
 * Unless required by applicable law or agreed to in writing, software
 * distributed under the License is distributed on an "AS IS" BASIS,
 * WITHOUT WARRANTIES OR CONDITIONS OF ANY KIND, either express or implied.
 * See the License for the specific language governing permissions and
 * limitations under the License.
 */
package org.apache.dubbo.rpc.filter;

import org.apache.dubbo.common.beanutil.JavaBeanAccessor;
import org.apache.dubbo.common.beanutil.JavaBeanDescriptor;
import org.apache.dubbo.common.beanutil.JavaBeanSerializeUtil;
import org.apache.dubbo.common.constants.CommonConstants;
import org.apache.dubbo.common.extension.Activate;
import org.apache.dubbo.common.extension.ExtensionLoader;
import org.apache.dubbo.common.io.UnsafeByteArrayInputStream;
import org.apache.dubbo.common.io.UnsafeByteArrayOutputStream;
import org.apache.dubbo.common.serialize.Serialization;
import org.apache.dubbo.common.utils.PojoUtils;
import org.apache.dubbo.common.utils.ReflectUtils;
import org.apache.dubbo.common.utils.StringUtils;
import org.apache.dubbo.rpc.Filter;
import org.apache.dubbo.rpc.Invocation;
import org.apache.dubbo.rpc.Invoker;
import org.apache.dubbo.rpc.Result;
import org.apache.dubbo.rpc.RpcContext;
import org.apache.dubbo.rpc.RpcException;
import org.apache.dubbo.rpc.RpcInvocation;
import org.apache.dubbo.rpc.service.GenericException;
import org.apache.dubbo.rpc.service.GenericService;
import org.apache.dubbo.rpc.support.ProtocolUtils;

import java.io.IOException;
import java.lang.reflect.Method;

import static org.apache.dubbo.common.constants.CommonConstants.$INVOKE;
import static org.apache.dubbo.common.constants.CommonConstants.$INVOKE_ASYNC;
import static org.apache.dubbo.rpc.Constants.GENERIC_KEY;
import static org.apache.dubbo.rpc.Constants.GENERIC_SERIALIZATION_BEAN;
import static org.apache.dubbo.rpc.Constants.GENERIC_SERIALIZATION_NATIVE_JAVA;
import static org.apache.dubbo.rpc.Constants.GENERIC_SERIALIZATION_PROTOBUF;

/**
 * GenericInvokerFilter.
 */
@Activate(group = CommonConstants.PROVIDER, order = -20000)
public class GenericFilter implements Filter, Filter.Listener {

    @Override
    public Result invoke(Invoker<?> invoker, Invocation inv) throws RpcException {
        if ((inv.getMethodName().equals($INVOKE) || inv.getMethodName().equals($INVOKE_ASYNC))
                && inv.getArguments() != null
                && inv.getArguments().length == 3
                && !GenericService.class.isAssignableFrom(invoker.getInterface())) {
            String name = ((String) inv.getArguments()[0]).trim();
            String[] types = (String[]) inv.getArguments()[1];
            Object[] args = (Object[]) inv.getArguments()[2];
            try {
                Method method = ReflectUtils.findMethodByMethodSignature(invoker.getInterface(), name, types);
                Class<?>[] params = method.getParameterTypes();
                if (args == null) {
                    args = new Object[params.length];
                }
                String generic = (String) inv.getAttachment(GENERIC_KEY);

                if (StringUtils.isBlank(generic)) {
                    generic = (String) RpcContext.getContext().getAttachment(GENERIC_KEY);
                }

                if (StringUtils.isEmpty(generic)
                        || ProtocolUtils.isDefaultGenericSerialization(generic)) {
                    args = PojoUtils.realize(args, params, method.getGenericParameterTypes());
                } else if (ProtocolUtils.isJavaGenericSerialization(generic)) {
                    for (int i = 0; i < args.length; i++) {
                        if (byte[].class == args[i].getClass()) {
                            try (UnsafeByteArrayInputStream is = new UnsafeByteArrayInputStream((byte[]) args[i])) {
                                args[i] = ExtensionLoader.getExtensionLoader(Serialization.class)
                                        .getExtension(GENERIC_SERIALIZATION_NATIVE_JAVA)
                                        .deserialize(null, is).readObject();
                            } catch (Exception e) {
                                throw new RpcException("Deserialize argument [" + (i + 1) + "] failed.", e);
                            }
                        } else {
                            throw new RpcException(
                                    "Generic serialization [" +
                                            GENERIC_SERIALIZATION_NATIVE_JAVA +
                                            "] only support message type " +
                                            byte[].class +
                                            " and your message type is " +
                                            args[i].getClass());
                        }
                    }
                } else if (ProtocolUtils.isBeanGenericSerialization(generic)) {
                    for (int i = 0; i < args.length; i++) {
                        if (args[i] instanceof JavaBeanDescriptor) {
                            args[i] = JavaBeanSerializeUtil.deserialize((JavaBeanDescriptor) args[i]);
                        } else {
                            throw new RpcException(
                                    "Generic serialization [" +
                                            GENERIC_SERIALIZATION_BEAN +
                                            "] only support message type " +
                                            JavaBeanDescriptor.class.getName() +
                                            " and your message type is " +
                                            args[i].getClass().getName());
                        }
                    }
                } else if (ProtocolUtils.isProtobufGenericSerialization(generic)) {
                    // as proto3 only accept one protobuf parameter
                    if (args.length == 1 && args[0] instanceof String) {
                        try (UnsafeByteArrayInputStream is =
                                     new UnsafeByteArrayInputStream(((String) args[0]).getBytes())) {
                            args[0] = ExtensionLoader.getExtensionLoader(Serialization.class)
                                    .getExtension("" + GENERIC_SERIALIZATION_PROTOBUF)
                                    .deserialize(null, is).readObject(method.getParameterTypes()[0]);
                        } catch (Exception e) {
                            throw new RpcException("Deserialize argument failed.", e);
                        }
                    } else {
                        throw new RpcException(
                                "Generic serialization [" +
                                        GENERIC_SERIALIZATION_PROTOBUF +
                                        "] only support one" + String.class.getName() +
                                        " argument and your message size is " +
                                        args.length + " and type is" +
                                        args[0].getClass().getName());
                    }
                }
<<<<<<< HEAD
                return invoker.invoke(new RpcInvocation(method, invoker.getInterface().getName(), args, inv.getAttachments(), inv.getAttributes()));
=======
                RpcInvocation rpcInvocation = new RpcInvocation(method, args, inv.getAttachments(), inv.getAttributes());
                rpcInvocation.setInvoker(inv.getInvoker());
                rpcInvocation.setTargetServiceUniqueName(inv.getTargetServiceUniqueName());

                return invoker.invoke(rpcInvocation);
>>>>>>> 7e0ef420
            } catch (NoSuchMethodException e) {
                throw new RpcException(e.getMessage(), e);
            } catch (ClassNotFoundException e) {
                throw new RpcException(e.getMessage(), e);
            }
        }
        return invoker.invoke(inv);
    }

    @Override
    public void onMessage(Result appResponse, Invoker<?> invoker, Invocation inv) {
        if ((inv.getMethodName().equals($INVOKE) || inv.getMethodName().equals($INVOKE_ASYNC))
                && inv.getArguments() != null
                && inv.getArguments().length == 3
                && !GenericService.class.isAssignableFrom(invoker.getInterface())) {

            String generic = (String) inv.getAttachment(GENERIC_KEY);
            if (StringUtils.isBlank(generic)) {
                generic = (String) RpcContext.getContext().getAttachment(GENERIC_KEY);
            }

            if (appResponse.hasException() && !(appResponse.getException() instanceof GenericException)) {
                appResponse.setException(new GenericException(appResponse.getException()));
            }
            if (ProtocolUtils.isJavaGenericSerialization(generic)) {
                try {
                    UnsafeByteArrayOutputStream os = new UnsafeByteArrayOutputStream(512);
                    ExtensionLoader.getExtensionLoader(Serialization.class).getExtension(GENERIC_SERIALIZATION_NATIVE_JAVA).serialize(null, os).writeObject(appResponse.getValue());
                    appResponse.setValue(os.toByteArray());
                } catch (IOException e) {
                    throw new RpcException(
                            "Generic serialization [" +
                                    GENERIC_SERIALIZATION_NATIVE_JAVA +
                                    "] serialize result failed.", e);
                }
            } else if (ProtocolUtils.isBeanGenericSerialization(generic)) {
                appResponse.setValue(JavaBeanSerializeUtil.serialize(appResponse.getValue(), JavaBeanAccessor.METHOD));
            } else if (ProtocolUtils.isProtobufGenericSerialization(generic)) {
                try {
                    UnsafeByteArrayOutputStream os = new UnsafeByteArrayOutputStream(512);
                    ExtensionLoader.getExtensionLoader(Serialization.class)
                            .getExtension(GENERIC_SERIALIZATION_PROTOBUF)
                            .serialize(null, os).writeObject(appResponse.getValue());
                    appResponse.setValue(os.toString());
                } catch (IOException e) {
                    throw new RpcException("Generic serialization [" +
                            GENERIC_SERIALIZATION_PROTOBUF +
                            "] serialize result failed.", e);
                }
            } else {
                appResponse.setValue(PojoUtils.generalize(appResponse.getValue()));
            }
        }
    }

    @Override
    public void onError(Throwable t, Invoker<?> invoker, Invocation invocation) {

    }
}<|MERGE_RESOLUTION|>--- conflicted
+++ resolved
@@ -134,15 +134,11 @@
                                         args[0].getClass().getName());
                     }
                 }
-<<<<<<< HEAD
-                return invoker.invoke(new RpcInvocation(method, invoker.getInterface().getName(), args, inv.getAttachments(), inv.getAttributes()));
-=======
-                RpcInvocation rpcInvocation = new RpcInvocation(method, args, inv.getAttachments(), inv.getAttributes());
+                RpcInvocation rpcInvocation = new RpcInvocation(method, invoker.getInterface().getName(), args, inv.getAttachments(), inv.getAttributes());
                 rpcInvocation.setInvoker(inv.getInvoker());
                 rpcInvocation.setTargetServiceUniqueName(inv.getTargetServiceUniqueName());
 
                 return invoker.invoke(rpcInvocation);
->>>>>>> 7e0ef420
             } catch (NoSuchMethodException e) {
                 throw new RpcException(e.getMessage(), e);
             } catch (ClassNotFoundException e) {
